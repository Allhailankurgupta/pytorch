--- conflicted
+++ resolved
@@ -489,11 +489,7 @@
   END_HANDLE_TH_ERRORS
 }
 
-<<<<<<< HEAD
-PyObject *THPModule_setQEngine(PyObject *_unused, PyObject *arg)
-=======
 PyObject *THPModule_setQEngine(PyObject */* unused */, PyObject *arg)
->>>>>>> c75fc0aa
 {
   TORCH_CHECK(THPQEngine_Check(arg), "qengine arg must be an instance of the torch.qengine");
   const auto qengine = reinterpret_cast<THPQEngine*>(arg);
@@ -501,11 +497,7 @@
   Py_RETURN_NONE;
 }
 
-<<<<<<< HEAD
-PyObject *THPModule_qEngine(PyObject *_unused)
-=======
 PyObject *THPModule_qEngine(PyObject */* unused */)
->>>>>>> c75fc0aa
 {
   return THPQEngine_New(at::globalContext().qEngine(), toString(at::globalContext().qEngine()));
 }
