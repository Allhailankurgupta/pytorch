--- conflicted
+++ resolved
@@ -65,11 +65,7 @@
             "realized.");
         at::ThreadLocalStateGuard g(tls_state);
         auto& rec = getRecordFunctionFromTensor(handle);
-<<<<<<< HEAD
         rec.end();
-      });
-=======
-        rec._end();
         // Note: this future is returned to the user to ensure that a call to wait()
         // ensures that profiling callbacks have ran. To ensure that this is
         // transparent, we must make this future propagate the value of the RPC
@@ -79,7 +75,6 @@
   // Define a future that completes after the profiling callbacks are run.
   auto profiledFut = fut->then(futureProfilingFunc, fut->type());
   return profiledFut;
->>>>>>> dfaf4df8
 }
 
 // Internal only, do not use directly, use Python's record_function()
