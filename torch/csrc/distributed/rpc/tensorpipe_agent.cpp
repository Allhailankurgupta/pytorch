#include <torch/csrc/distributed/rpc/tensorpipe_agent.h>

#include <torch/csrc/distributed/rpc/request_callback_impl.h>
#include <torch/csrc/distributed/rpc/utils.h>

#include <tensorpipe/channel/basic/context.h>
#ifdef TP_ENABLE_CMA
#include <tensorpipe/channel/cma/context.h>
#endif
#ifdef TP_ENABLE_SHM
#include <tensorpipe/transport/shm/context.h>
#endif
#include <tensorpipe/transport/uv/context.h>

#include <arpa/inet.h>
#include <ifaddrs.h>
#include <netdb.h>
#include <netinet/in.h>
#include <sys/socket.h>
#include <sys/types.h>
#include <unistd.h>

namespace torch {
namespace distributed {
namespace rpc {

constexpr long kToMilliseconds = 1000;

const std::string kGilAverageWaitTime = "agent.gil_average_wait_time_us";
const std::string kThreadPoolSize = "agent.thread_pool_size";
const std::string kNumIdleThreads = "agent.num_idle_threads";
const std::string kClientActiveCalls = "agent.client_active_calls";
const std::string kServerActiveCalls = "agent.server_active_calls";
const std::string kServerActiveAsyncCalls = "agent.server_active_async_calls";

//////////////////////////  MetricsTracker  /////////////////////////////////

TensorPipeAgent::TimeSeriesMetricsTracker::TimeSeriesMetricsTracker(
    uint64_t currentSum,
    uint64_t currentCount)
    : currentSum_(currentSum), currentCount_(currentCount) {}

void TensorPipeAgent::TimeSeriesMetricsTracker::addData(uint64_t dataPoint) {
  currentSum_ += dataPoint;
  ++currentCount_;
}

float TensorPipeAgent::TimeSeriesMetricsTracker::computeAverage() const {
  return currentCount_ == 0 ? 0 : currentSum_ / (float)currentCount_;
}

////////////////////////  TensorpipeRpcAgent  /////////////////////////////////

void TensorPipeAgent::collectNames() {
  const worker_id_t selfId = workerInfo_.id_;
  const std::string& selfName = workerInfo_.name_;

  std::vector<uint8_t> selfNameVector(
      (uint8_t*)selfName.c_str(),
      (uint8_t*)selfName.c_str() + selfName.length());
  addressStore_->set("names/" + c10::to_string(selfId), selfNameVector);

  workerIdToInfo_.emplace(selfId, WorkerInfo(selfName, selfId));
  workerNameToInfo_.emplace(selfName, WorkerInfo(selfName, selfId));
  for (worker_id_t workerId = 0; workerId < worldSize_; ++workerId) {
    if (workerId == selfId) {
      continue;
    }
    std::vector<uint8_t> workerNameVector =
        addressStore_->get("names/" + c10::to_string(workerId));
    std::string workerName(
        (char*)workerNameVector.data(), workerNameVector.size());
    workerIdToInfo_.emplace(workerId, WorkerInfo(workerName, workerId));
    workerNameToInfo_.emplace(workerName, WorkerInfo(workerName, workerId));
  }
}

TensorPipeAgent::TensorPipeAgent(
    std::shared_ptr<::c10d::Store> addressStore,
    std::string selfName,
    worker_id_t selfId,
    int worldSize,
    TensorPipeRpcBackendOptions opts)
    : RpcAgent(
          WorkerInfo(std::move(selfName), selfId),
          std::make_unique<RequestCallbackImpl>(),
          std::chrono::milliseconds(
              (long)(opts.rpcTimeoutSeconds * kToMilliseconds))),
      context_(std::make_shared<tensorpipe::Context>(
          tensorpipe::ContextOptions().name(workerInfo_.name_))),
      addressStore_(std::move(addressStore)),
      worldSize_(worldSize),
      opts_(std::move(opts)) {
  collectNames();

  // Initialize the time-series metrics tracking map
  timeSeriesMetrics_[kGilAverageWaitTime] =
      std::make_unique<TimeSeriesMetricsTracker>();
}

TensorPipeAgent::~TensorPipeAgent() {
  shutdown();
}

void TensorPipeAgent::startImpl() {
  context_->registerTransport(
      1, "tcp", std::make_shared<tensorpipe::transport::uv::Context>());
#ifdef TP_ENABLE_SHM
  context_->registerTransport(
      0, "shm", std::make_shared<tensorpipe::transport::shm::Context>());
#endif
  context_->registerChannel(
      1, "basic", std::make_shared<tensorpipe::channel::basic::Context>());
#ifdef TP_ENABLE_CMA
  context_->registerChannel(
      0, "cma", std::make_shared<tensorpipe::channel::cma::Context>());
#endif

  // TODO: We currently hardcoded localhost as pipes handshake IP address.
  // Ideally tensorpipe could provide a helper to get IP address for given
  // device interface or host names, or return the IP address of the default
  // host name. https://github.com/pytorch/pytorch/issues/36715
  std::vector<std::string> addresses = {"tcp://" + getDefaultIPAddress()};
#ifdef TP_ENABLE_SHM
  addresses.push_back(createUniqueShmAddr());
#endif

  listener_ = context_->listen(addresses);

  // Store our own url.
  const auto address = listener_->url("tcp");
  const std::vector<uint8_t> selfAddrData(address.begin(), address.end());
  addressStore_->set(workerInfo_.name_, selfAddrData);

  for (const auto& p : workerNameToInfo_) {
    const auto& name = p.first;
    auto nodeAddrData = addressStore_->get(name);
    auto nodeAddrStr =
        std::string((const char*)nodeAddrData.data(), nodeAddrData.size());
    workerNameToURL_.insert({name, nodeAddrStr});
  }

  // Start the Timeout Thread
  timeoutThread_ = std::thread(&TensorPipeAgent::pollTimeoutRpcs, this);

  listener_->accept([this](
                        const tensorpipe::Error& error,
                        std::shared_ptr<tensorpipe::Pipe> pipe) {
    onListenerAccepted(error, pipe);
  });
}

void TensorPipeAgent::onListenerAccepted(
    const tensorpipe::Error& error,
    std::shared_ptr<tensorpipe::Pipe>& pipe) {
  if (error) {
    LOG(WARNING) << "got error from listener: " << error.what();
    return;
  }

  // Accept the next connection request
  listener_->accept([this](
                        const tensorpipe::Error& error,
                        std::shared_ptr<tensorpipe::Pipe> pipe) {
    onListenerAccepted(error, pipe);
  });

  // Arm for server read
  respond(pipe);
}

void TensorPipeAgent::pipeRead(
    const std::shared_ptr<tensorpipe::Pipe>& pipe,
    std::function<void(const tensorpipe::Error&, Message&&)> fn) {
  pipe->readDescriptor([fn{std::move(fn)}, pipe](
                           const tensorpipe::Error& error,
                           tensorpipe::Message&& tpMessage) mutable {
    if (error) {
      fn(error, Message());
      return;
    }

    // Allocate memory and fill in pointers
    Message rpcMessage = tensorpipeAllocateMessage(tpMessage);

    pipe->read(
        std::move(tpMessage),
        [fn{std::move(fn)}, rpcMessage{std::move(rpcMessage)}](
            const tensorpipe::Error& error,
            tensorpipe::Message&& /* unused */) mutable {
          fn(error, std::move(rpcMessage));
        });
  });
}

void TensorPipeAgent::pipeWrite(
    const std::shared_ptr<tensorpipe::Pipe>& pipe,
    Message&& rpcMessage,
    std::function<void(const tensorpipe::Error&)> fn) {
  TensorPipeEntry tpEntry = tensorpipeSerialize(rpcMessage);
  tensorpipe::Message tpMessage = std::move(tpEntry.message);
  pipe->write(
      std::move(tpMessage),
      // Note: keep payload and tensors of rpcMessage alive.
      [rpcMessage{std::move(rpcMessage)},
       reservedTensors{std::move(tpEntry.reservedTensors)},
       copiedTensors{std::move(tpEntry.copiedTensors)},
       fn{std::move(fn)}](
          const tensorpipe::Error& error,
          tensorpipe::Message&& /* unused */) mutable { fn(error); });
}

void TensorPipeAgent::sendCompletedResponseMessage(
    std::shared_ptr<tensorpipe::Pipe>& pipe,
    std::shared_ptr<FutureMessage>& futureResponseMessage,
    uint64_t messageId) {
  if (!rpcAgentRunning_.load()) {
    LOG(WARNING) << "RPC agent is being closed. Skip sending rpc response";
    return;
  }

  const c10::optional<utils::FutureError> error =
      futureResponseMessage->error();
  Message&& responseMessage = std::move(*futureResponseMessage).moveValue();
  responseMessage.setId(messageId);
  if (!error) {
    pipeWrite(
        pipe, std::move(responseMessage), [](const tensorpipe::Error& error) {
          if (error) {
            LOG(WARNING) << "sending response failed: " << error.what();
            return;
          }
        });
  } else {
    pipeWrite(
        pipe,
        createExceptionResponse(error->what(), responseMessage.id()),
        [](const tensorpipe::Error& error) {
          if (error) {
            LOG(WARNING) << "sending error response failed: " << error.what();
            return;
          }
        });
  }
}

void TensorPipeAgent::respond(std::shared_ptr<tensorpipe::Pipe>& pipe) {
  pipeRead(
      pipe,
      [this, pipe](
          const tensorpipe::Error& error, Message&& requestMessage) mutable {
        // TODO: Handle server pipe read error
        if (error) {
          LOG(WARNING) << "Server read message: " << error.what();
          return;
        }

        // Arm for next read
        respond(pipe);

        uint64_t messageId = requestMessage.id();
        ++serverActiveCalls_;

        // Defer user RPC UDF run to thread pool
        threadPool_.run([this,
                         pipe,
                         messageId,
                         requestMessage{std::move(requestMessage)}]() mutable {
          std::shared_ptr<FutureMessage> futureResponseMessage;
          try {
            futureResponseMessage = cb_->operator()(requestMessage);
          } catch (const std::exception& e) {
            futureResponseMessage = std::make_shared<FutureMessage>();
            futureResponseMessage->setError(e.what());
          }

          // Shortcut if immediately done
          if (futureResponseMessage->completed()) {
            --serverActiveCalls_;
            sendCompletedResponseMessage(
                pipe, futureResponseMessage, messageId);
          } else {
            // Not complete yet
            ++serverActiveAsyncCalls_;
            futureResponseMessage->addCallback(
                [this, pipe, futureResponseMessage, messageId]() mutable {
                  --serverActiveCalls_;
                  --serverActiveAsyncCalls_;
                  sendCompletedResponseMessage(
                      pipe, futureResponseMessage, messageId);
                });
          }
        });
      });
}

std::shared_ptr<FutureMessage> TensorPipeAgent::send(
    const WorkerInfo& toWorkerInfo,
    Message&& requestMessage,
    const float rpcTimeoutSeconds) {
  TORCH_CHECK(
      requestMessage.isRequest(),
      "TensorPipeAgent::send(..) is only for sending requests.");

  if (!rpcAgentRunning_.load()) {
    auto err = c10::str(
        "Node ",
        RpcAgent::getWorkerInfo().id_,
        "tried to send() a message of type ",
        requestMessage.type(),
        " but RPC is no longer running on this node.");
    throw std::runtime_error(err);
  }

  const auto& url = findWorkerURL(toWorkerInfo);

  std::unique_lock<std::mutex> lock(mutex_);

  // See if we already have a connection to this address or not
  auto it = connectedPipes_.find(toWorkerInfo.id_);
  if (it == connectedPipes_.end()) {
    std::tie(it, std::ignore) = connectedPipes_.emplace(
        toWorkerInfo.id_,
        ClientPipe(context_->connect(
            url, tensorpipe::PipeOptions().name(toWorkerInfo.name_))));
  }
  ClientPipe& clientPipe = it->second;
  auto& pendingResponseMessage = clientPipe.pendingResponseMessage_;

  auto futureResponseMessage = std::make_shared<WrappedFutureMessage>();
  requestMessage.setId(nextMessageID_++);
  pendingResponseMessage[requestMessage.id()] = futureResponseMessage;

<<<<<<< HEAD
  futureResponseMessage->futMsg.addCallback([this]() {
    TORCH_INTERNAL_ASSERT(
        this->threadPool_.inThreadPool(),
        "Future marked completed from outside the thread pool");
  });

=======
>>>>>>> 2be169ee
  ++clientActiveCalls_;
  // Use the default RPC timeout if no timeout is specified for this send call
  auto timeout = rpcTimeoutSeconds == kUnsetRpcTimeout
      ? getRpcTimeout()
      : std::chrono::milliseconds(
            static_cast<int>(rpcTimeoutSeconds * kToMilliseconds));

  // We only add to the timeoutMap_ if the timeout is not 0. Per our
  // documentation, a user-provided timeout of 0 indicates the RPC should never
  // expire (infinite timeout), so there is no need to track it in the
  // timeoutMap_.
  if (timeout.count() != 0) {
    // Compute the expiration time for this message based on the timeout
    auto expirationTime = computeRpcMessageExpiryTime(timeout);

    // Add the Future to the right vector in the timeoutMap_
    auto& timeoutFuturesVector = timeoutMap_[expirationTime];
    timeoutFuturesVector.emplace_back(futureResponseMessage);
    timeoutThreadCV_.notify_one();
  }

  // Don't need to hold lock while calling tensorpipe API.
  lock.unlock();

  futureResponseMessage->futMsg.addCallback([this]() {
    // Decrease the callcount through a callback so it is only decremented once
    // per future.
    --clientActiveCalls_;
  });

  pipeWrite(
      clientPipe.pipe_,
      std::move(requestMessage),
      [this, &clientPipe, futureResponseMessage](
          const tensorpipe::Error& error) {
        if (error) {
          LOG(WARNING) << "client write error: " << error.what();
<<<<<<< HEAD
          if (!futureResponseMessage->isComplete.test_and_set()) {
            threadPool_.run([futureResponseMessage, errorMsg{error.what()}]() {
              futureResponseMessage->futMsg.setError(errorMsg);
            });
          }
=======
          futureResponseMessage->setError(error.what());
>>>>>>> 2be169ee
          return;
        }

        pipeRead(
            clientPipe.pipe_,
            [this, &clientPipe](
                const tensorpipe::Error& error, Message&& responseMessage) {
              if (error) {
                LOG(WARNING) << "Read response error: " << error.what();
                // We may get garbage content in responseMessage upon error.
                // Flushing all future messages belonging to this pipe due to
                // error state.
                decltype(clientPipe.pendingResponseMessage_) pendingMsgs;
                {
                  std::lock_guard<std::mutex> lock(mutex_);
                  std::swap(clientPipe.pendingResponseMessage_, pendingMsgs);
                  clientPipe.readError_ = true;
                }
                for (auto& p : pendingMsgs) {
<<<<<<< HEAD
                  std::shared_ptr<WrappedFutureMessage>& futureMessage =
                      p.second;
                  if (!futureMessage->isComplete.test_and_set()) {
                    threadPool_.run([futureMessage, errorMsg{error.what()}]() {
                      futureMessage->futMsg.setError(errorMsg);
                    });
                  }
=======
                  std::shared_ptr<FutureMessage>& futureMessage = p.second;
                  futureMessage->setError(error.what());
>>>>>>> 2be169ee
                }
                return;
              }

              // Identify future response message by message ID
              uint64_t messageId = responseMessage.id();
              std::shared_ptr<WrappedFutureMessage> futureResponseMessage;
              {
                std::lock_guard<std::mutex> lock(mutex_);
                // A read error will lead all following callbacks to be
                // invoked with error, and shouldn't reach here.
                TORCH_INTERNAL_ASSERT(
                    !clientPipe.readError_, "Shouldn't in error state");
                auto it = clientPipe.pendingResponseMessage_.find(messageId);
                TORCH_INTERNAL_ASSERT(
                    it != clientPipe.pendingResponseMessage_.end(),
                    "message ID ",
                    messageId,
                    " is not recognized");
                futureResponseMessage = std::move(it->second);
                clientPipe.pendingResponseMessage_.erase(it);
              }

              if (!futureResponseMessage->isComplete.test_and_set()) {
                threadPool_.run(
                    [this,
                     futureResponseMessage,
                     responseMessage{std::move(responseMessage)}]() mutable {
                      if (responseMessage.type() == MessageType::EXCEPTION) {
                        futureResponseMessage->futMsg.setError(std::string(
                            responseMessage.payload().begin(),
                            responseMessage.payload().end()));
                      } else {
                        futureResponseMessage->futMsg.markCompleted(
                            std::move(responseMessage));
                      }
                    });
              }
            });
      });

  return std::shared_ptr<FutureMessage>(
      futureResponseMessage, &futureResponseMessage->futMsg);
}

void TensorPipeAgent::pollTimeoutRpcs() {
  while (rpcAgentRunning_.load()) {
    std::unique_lock<std::mutex> lock(timeoutMapMutex_);

    // We sleep until the earliest expiring RPC in the timeoutMap_. We must
    // also ensure that we sleep while the map is empty, and we exit sleeping
    // if the RPC Agent has been shutdown.
    for (;;) {
      if (!rpcAgentRunning_.load()) {
        return;
      }

      if (!timeoutMap_.empty()) {
        steady_clock_time_point earliestTimeout = timeoutMap_.begin()->first;
        if (std::chrono::steady_clock::now() >= earliestTimeout) {
          break;
        }
        timeoutThreadCV_.wait_until(lock, earliestTimeout);
      } else {
        timeoutThreadCV_.wait(lock);
      }
    }

    // Move all these futures to a separate vector so we can process them
    // outside the lock.
    std::vector<std::shared_ptr<WrappedFutureMessage>> timedOutFutures =
        std::move(timeoutMap_.begin()->second);
    // We can safely remove this key from the timeoutMap_ since all these
    // futures will be processed.
    timeoutMap_.erase(timeoutMap_.begin());

    lock.unlock();

    // Set an error on futures added to the timedOutFutures vector. We do this
    // outside the lock to prevent potential lock-order-inversions by callbacks
    // triggered by the serError call.
    for (const auto& future : timedOutFutures) {
      std::string errorMsg = c10::str(
          "RPC ran for more than set timeout and will now be marked with an error");
      // Using setErrorIfNeeded so completed futures are ignored.
<<<<<<< HEAD
      if (!future->isComplete.test_and_set()) {
        threadPool_.run(
            [future, errorMsg]() { future->futMsg.setError(errorMsg); });
      }
=======
      future->setErrorIfNeeded(errorMsg);
>>>>>>> 2be169ee
    }
  }
}

// TODO: Remove sync()
void TensorPipeAgent::sync() {}

// TODO: Remove join()
void TensorPipeAgent::join() {
  shutdown();
}

void TensorPipeAgent::shutdownImpl() {
  threadPool_.waitWorkComplete();

  // Join the Timeout Thread
  timeoutThreadCV_.notify_one();
  if (timeoutThread_.joinable()) {
    timeoutThread_.join();
  }
  // TODO: context_->join() is not absolutely ready yet.
  // NOTE: context_->join() will wait for available RPC message to be
  //       read or written, and wait for the remaining unavailable ones
  //       to be called with error by invoking callbacks.
}

const WorkerInfo& TensorPipeAgent::getWorkerInfo(
    const std::string& workerName) const {
  const auto& it = workerNameToInfo_.find(workerName);
  TORCH_CHECK(
      it != workerNameToInfo_.end(), "Unknown destination worker ", workerName);
  return it->second;
}

const WorkerInfo& TensorPipeAgent::getWorkerInfo(worker_id_t workerId) const {
  const auto& it = workerIdToInfo_.find(workerId);
  TORCH_CHECK(
      it != workerIdToInfo_.end(), "Unknown destination worker ", workerId);
  return it->second;
}

std::vector<WorkerInfo> TensorPipeAgent::getWorkerInfos() const {
  std::vector<WorkerInfo> workerInfos;
  for (auto& item : workerNameToInfo_) {
    workerInfos.emplace_back(item.second);
  }
  return workerInfos;
}

const std::string& TensorPipeAgent::findWorkerURL(
    const WorkerInfo& worker) const {
  const auto it = workerNameToURL_.find(worker.name_);
  TORCH_CHECK(
      it != workerNameToURL_.end(), "Unknown worker name: ", worker.name_);
  return it->second;
}

#ifdef TP_ENABLE_SHM
std::string TensorPipeAgent::createUniqueShmAddr() {
  thread_local uint32_t threadLocalId = 0;
  return c10::str(
      "shm://tensorpipe_rpc_agent_",
      std::this_thread::get_id(),
      "_",
      ::getpid(),
      "_",
      threadLocalId++);
}
#endif

std::unordered_map<std::string, std::string> TensorPipeAgent::getMetrics() {
  std::unordered_map<std::string, std::string> metrics;
  metrics[kThreadPoolSize] = c10::to_string(threadPool_.size());
  metrics[kNumIdleThreads] = c10::to_string(threadPool_.numAvailable());
  metrics[kClientActiveCalls] = c10::to_string(clientActiveCalls_.load());
  metrics[kServerActiveCalls] = c10::to_string(serverActiveCalls_.load());
  metrics[kServerActiveAsyncCalls] =
      c10::to_string(serverActiveAsyncCalls_.load());
  if (isGILProfilingEnabled()) {
    {
      std::unique_lock<std::mutex> lock(metricsMutex_);
      // Include the averages for each time series metric. This is just the GIL
      // Wait Time for now.
      auto averageGilWaitTime =
          timeSeriesMetrics_[kGilAverageWaitTime]->computeAverage();
      lock.unlock();
      metrics[kGilAverageWaitTime] = c10::to_string(averageGilWaitTime);
    }
  }

  return metrics;
}

void TensorPipeAgent::addGilWaitTime(
    const std::chrono::microseconds gilWaitTime) {
  std::lock_guard<std::mutex> lock(metricsMutex_);
  timeSeriesMetrics_[kGilAverageWaitTime]->addData(gilWaitTime.count());
}

TensorPipeAgent::NetworkDataDict TensorPipeAgent::getNetworkData() {
  std::lock_guard<std::mutex> lock(networkDataMutex_);
  return networkData_;
}

NetworkSourceInfo TensorPipeAgent::getNetworkSourceInfo() {
  NetworkSourceInfo info = {
      RpcAgent::getWorkerInfo().id_,
      addressStore_->get(RpcAgent::getWorkerInfo().name_)};

  return info;
}

void TensorPipeAgent::trackNetworkData(
    uint64_t requestSize,
    uint64_t responseSize,
    const std::string& destWorkerName) {
  std::lock_guard<std::mutex> lock(networkDataMutex_);
  networkData_[destWorkerName].numCalls++;
  networkData_[destWorkerName].totalSentBytes += requestSize;
  networkData_[destWorkerName].totalRecvBytes += responseSize;
}

void TensorPipeAgent::trackNetworkError(
    uint64_t requestSize,
    const std::string& destWorkerName) {
  std::lock_guard<std::mutex> lock(networkDataMutex_);
  networkData_[destWorkerName].numCalls++;
  networkData_[destWorkerName].totalSentBytes += requestSize;
  networkData_[destWorkerName].totalErrors++;
}

std::string TensorPipeAgent::getDefaultIPAddress() {
  std::string defaultIP = "127.0.0.1";

  std::array<char, NI_MAXHOST> hostname{};
  int rv = gethostname(hostname.data(), NI_MAXHOST);
  if (rv != 0) {
    LOG(WARNING) << "Unable to get local hostname. Falling back to "
                 << "bind with " << defaultIP;
    return defaultIP;
  }

  struct addrinfo hints {};
  memset(&hints, 0, sizeof hints);
  hints.ai_family = AF_UNSPEC;
  hints.ai_socktype = SOCK_STREAM;
  hints.ai_protocol = IPPROTO_TCP;
  struct addrinfo* servinfo;
  rv = getaddrinfo(hostname.data(), nullptr, &hints, &servinfo);
  if (rv != 0) {
    LOG(WARNING) << "Get address info error: " << gai_strerror(rv)
                 << ". Falling back to bind with " << defaultIP;
    return defaultIP;
  }

  // Loop through all the results and pick up the first we can bind.
  for (struct addrinfo* p = servinfo; p != nullptr; p = p->ai_next) {
    int fd = socket(p->ai_family, p->ai_socktype, p->ai_protocol);
    if (fd == -1) {
      continue;
    }
    int bind_rv = bind(fd, p->ai_addr, p->ai_addrlen);
    if (bind_rv == -1) {
      close(fd);
      continue;
    }
    close(fd);

    if (p->ai_family == AF_INET6) {
      std::string ipv6(INET6_ADDRSTRLEN, '\0');
      struct sockaddr_in6* h = (struct sockaddr_in6*)p->ai_addr;
      inet_ntop(AF_INET6, &h->sin6_addr, (char*)ipv6.data(), INET6_ADDRSTRLEN);
      freeaddrinfo(servinfo);
      return ipv6;
    } else if (p->ai_family == AF_INET) {
      std::string ipv4(INET_ADDRSTRLEN, '\0');
      struct sockaddr_in* h = (struct sockaddr_in*)p->ai_addr;
      inet_ntop(AF_INET, &h->sin_addr, (char*)ipv4.data(), INET_ADDRSTRLEN);
      freeaddrinfo(servinfo);
      return ipv4;
    }
  }

  freeaddrinfo(servinfo);

  LOG(WARNING) << "TensorPipe agent didn't find associated IP address with "
               << hostname.data() << ". Using " << defaultIP << " to bind";
  return defaultIP;
}

} // namespace rpc
} // namespace distributed
} // namespace torch<|MERGE_RESOLUTION|>--- conflicted
+++ resolved
@@ -327,19 +327,10 @@
   ClientPipe& clientPipe = it->second;
   auto& pendingResponseMessage = clientPipe.pendingResponseMessage_;
 
-  auto futureResponseMessage = std::make_shared<WrappedFutureMessage>();
+  auto futureResponseMessage = std::make_shared<AtomicFutureMessage>();
   requestMessage.setId(nextMessageID_++);
   pendingResponseMessage[requestMessage.id()] = futureResponseMessage;
 
-<<<<<<< HEAD
-  futureResponseMessage->futMsg.addCallback([this]() {
-    TORCH_INTERNAL_ASSERT(
-        this->threadPool_.inThreadPool(),
-        "Future marked completed from outside the thread pool");
-  });
-
-=======
->>>>>>> 2be169ee
   ++clientActiveCalls_;
   // Use the default RPC timeout if no timeout is specified for this send call
   auto timeout = rpcTimeoutSeconds == kUnsetRpcTimeout
@@ -374,18 +365,10 @@
       clientPipe.pipe_,
       std::move(requestMessage),
       [this, &clientPipe, futureResponseMessage](
-          const tensorpipe::Error& error) {
+          const tensorpipe::Error& error) mutable {
         if (error) {
           LOG(WARNING) << "client write error: " << error.what();
-<<<<<<< HEAD
-          if (!futureResponseMessage->isComplete.test_and_set()) {
-            threadPool_.run([futureResponseMessage, errorMsg{error.what()}]() {
-              futureResponseMessage->futMsg.setError(errorMsg);
-            });
-          }
-=======
-          futureResponseMessage->setError(error.what());
->>>>>>> 2be169ee
+          markFutureWithError(std::move(futureResponseMessage), error.what());
           return;
         }
 
@@ -404,26 +387,16 @@
                   std::swap(clientPipe.pendingResponseMessage_, pendingMsgs);
                   clientPipe.readError_ = true;
                 }
+                std::string errorMsg = error.what();
                 for (auto& p : pendingMsgs) {
-<<<<<<< HEAD
-                  std::shared_ptr<WrappedFutureMessage>& futureMessage =
-                      p.second;
-                  if (!futureMessage->isComplete.test_and_set()) {
-                    threadPool_.run([futureMessage, errorMsg{error.what()}]() {
-                      futureMessage->futMsg.setError(errorMsg);
-                    });
-                  }
-=======
-                  std::shared_ptr<FutureMessage>& futureMessage = p.second;
-                  futureMessage->setError(error.what());
->>>>>>> 2be169ee
+                  markFutureWithError(std::move(p.second), errorMsg);
                 }
                 return;
               }
 
               // Identify future response message by message ID
               uint64_t messageId = responseMessage.id();
-              std::shared_ptr<WrappedFutureMessage> futureResponseMessage;
+              std::shared_ptr<AtomicFutureMessage> futureResponseMessage;
               {
                 std::lock_guard<std::mutex> lock(mutex_);
                 // A read error will lead all following callbacks to be
@@ -440,21 +413,22 @@
                 clientPipe.pendingResponseMessage_.erase(it);
               }
 
-              if (!futureResponseMessage->isComplete.test_and_set()) {
-                threadPool_.run(
-                    [this,
-                     futureResponseMessage,
-                     responseMessage{std::move(responseMessage)}]() mutable {
-                      if (responseMessage.type() == MessageType::EXCEPTION) {
-                        futureResponseMessage->futMsg.setError(std::string(
-                            responseMessage.payload().begin(),
-                            responseMessage.payload().end()));
-                      } else {
-                        futureResponseMessage->futMsg.markCompleted(
-                            std::move(responseMessage));
-                      }
-                    });
-              }
+              threadPool_.run(
+                  [this,
+                   futureResponseMessage,
+                   responseMessage{std::move(responseMessage)}]() mutable {
+                    if (responseMessage.type() == MessageType::EXCEPTION) {
+                      markFutureWithError(
+                          std::move(futureResponseMessage),
+                          std::string(
+                              responseMessage.payload().begin(),
+                              responseMessage.payload().end()));
+                    } else {
+                      markFutureAsComplete(
+                          std::move(futureResponseMessage),
+                          std::move(responseMessage));
+                    }
+                  });
             });
       });
 
@@ -487,7 +461,7 @@
 
     // Move all these futures to a separate vector so we can process them
     // outside the lock.
-    std::vector<std::shared_ptr<WrappedFutureMessage>> timedOutFutures =
+    std::vector<std::shared_ptr<AtomicFutureMessage>> timedOutFutures =
         std::move(timeoutMap_.begin()->second);
     // We can safely remove this key from the timeoutMap_ since all these
     // futures will be processed.
@@ -498,18 +472,10 @@
     // Set an error on futures added to the timedOutFutures vector. We do this
     // outside the lock to prevent potential lock-order-inversions by callbacks
     // triggered by the serError call.
-    for (const auto& future : timedOutFutures) {
+    for (auto& future : timedOutFutures) {
       std::string errorMsg = c10::str(
           "RPC ran for more than set timeout and will now be marked with an error");
-      // Using setErrorIfNeeded so completed futures are ignored.
-<<<<<<< HEAD
-      if (!future->isComplete.test_and_set()) {
-        threadPool_.run(
-            [future, errorMsg]() { future->futMsg.setError(errorMsg); });
-      }
-=======
-      future->setErrorIfNeeded(errorMsg);
->>>>>>> 2be169ee
+      markFutureWithError(std::move(future), std::move(errorMsg));
     }
   }
 }
@@ -700,6 +666,22 @@
   return defaultIP;
 }
 
+void TensorPipeAgent::markFutureAsComplete(
+    std::shared_ptr<AtomicFutureMessage> futureMessage,
+    Message message) {
+  if (!futureMessage->isComplete.test_and_set()) {
+    futureMessage->futMsg.markCompleted(std::move(message));
+  }
+}
+
+void TensorPipeAgent::markFutureWithError(
+    std::shared_ptr<AtomicFutureMessage> futureMessage,
+    std::string errorMsg) {
+  if (!futureMessage->isComplete.test_and_set()) {
+    futureMessage->futMsg.setError(std::move(errorMsg));
+  }
+}
+
 } // namespace rpc
 } // namespace distributed
 } // namespace torch